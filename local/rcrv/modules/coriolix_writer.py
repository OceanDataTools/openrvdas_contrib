--- conflicted
+++ resolved
@@ -86,9 +86,6 @@
   def _write_record(self, record):
     """Write DASrecord to table.
     """
-<<<<<<< HEAD
-    logging.warning('CORIOLIXWriter pretending to write record to table: %s\n%s', self.data_table, record)
-=======
     # logging.warning('CORIOLIXWriter writing record to table: %s\n%s', self.data_table, record)
 
     record.fields['datetime'] = datetime.fromtimestamp(record.timestamp, timezone.utc)
@@ -114,7 +111,6 @@
         logging.error("Unable to insert data: %sSQL insert statement: %s", e, cursor.mogrify(insert_statement, (AsIs(','.join(fields)), tuple(values))))
         
     del record.fields['datetime']
->>>>>>> d6cf4dbf
 
   ############################
   def write(self, record):
