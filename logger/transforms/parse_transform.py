--- conflicted
+++ resolved
@@ -10,86 +10,6 @@
 
 ################################################################################
 class ParseTransform(Transform):
-<<<<<<< HEAD
-  """Parse a "<data_id> <timestamp> <message>" record and return
-  corresponding dict of values (or JSON or DASRecord if specified)."""
-  def __init__(self, record_format=None, field_patterns=None, metadata=None,
-               definition_path=record_parser.DEFAULT_DEFINITION_PATH,
-               return_json=False, return_das_record=False,
-               metadata_interval=None, quiet=False, prepend_data_id=False, 
-               delimiter=':'):
-    """
-    ```
-    record_format
-            If not None, a custom record format to use for parsing records.
-            The default, defined in logger/utils/record_parser.py, is
-            '{data_id:w} {timestamp:ti} {field_string}'.
-
-    field_patterns
-            If not None, a list of parse patterns to be tried instead
-            of looking for device definitions along the definition path.
-
-    metadata
-            If field_patterns is not None, the metadata to send along with
-            data records.
-
-    definition_path
-            Wildcarded path matching YAML definitions for devices. Used
-            only if 'field_patterns' is None
-
-    return_json
-            Return a JSON-encoded representation of the dict
-            instead of a dict itself.
-
-    return_das_record
-            Return a DASRecord object.
-
-    metadata_interval
-            If not None, include the description, units and other metadata
-            pertaining to each field in the returned record if those data
-            haven't been returned in the last metadata_interval seconds.
-
-    quiet - if not False, don't complain when unable to parse a record.
-
-    prepend_data_id
-            If true prepend the instrument data_id to field_names in the record.
-
-    delimiter 
-            The string to insert between data_id and field_name when prepend_data_id is true. 
-            Defaults to ':'.
-            Not used if prepend_data_id is false.
-
-    ```
-    """
-    self.parser = record_parser.RecordParser(
-      record_format=record_format,
-      field_patterns=field_patterns,
-      metadata=metadata,
-      definition_path=definition_path,
-      return_json=return_json,
-      return_das_record=return_das_record,
-      metadata_interval=metadata_interval,
-      quiet=quiet,
-      prepend_data_id=prepend_data_id,
-      delimiter=delimiter)
-
-  ############################
-  def transform(self, record):
-    """Parse record and return DASRecord."""
-    if record is None:
-      return None
-
-    # If we've got a list, hope it's a list of records. Recurse,
-    # calling transform() on each of the list elements in order and
-    # return the resulting list.
-    if type(record) is list:
-      results = []
-      for single_record in record:
-       results.append(self.transform(single_record))
-      return results
-
-    return self.parser.parse_record(record)
-=======
     """Parse a "<data_id> <timestamp> <message>" record and return
     corresponding dict of values (or JSON or DASRecord if specified)."""
 
@@ -167,5 +87,4 @@
                 results.append(self.transform(single_record))
             return results
 
-        return self.parser.parse_record(record)
->>>>>>> 83060faa
+        return self.parser.parse_record(record)