--- conflicted
+++ resolved
@@ -42,34 +42,24 @@
     """Call our various component transforms and generate NMEA strings from them.
     """
 
-<<<<<<< HEAD
-    def __init__(self, nmea_list: list, **kwargs):
-=======
     def __init__(self, nmea_list: list = [], **kwargs):
->>>>>>> 0cbb5b65
         """
         nmea_list
                 List of the nmea transforms that will be used.
         **kwargs
                 Arugments needed for the nmea transforms, see transforms below for what will be included.
         """
-<<<<<<< HEAD
-=======
 
         self.transforms = []
 
->>>>>>> 0cbb5b65
         # If nmea_list is not given as list, force it into one
         if not isinstance(nmea_list, list):
             nmea_list = [nmea_list]
 
-<<<<<<< HEAD
-=======
         if not nmea_list:
             self.transforms = [MWDTransform(kwargs), XDRTransform(kwargs)]
             return
 
->>>>>>> 0cbb5b65
         class_module_name = 'logger.transforms.nmea_transform'
         module = importlib.import_module(class_module_name)
 
@@ -77,11 +67,6 @@
         classes = [cls_name for cls_name, cls_obj in inspect.getmembers(module) if
                    inspect.isclass(cls_obj)]
 
-<<<<<<< HEAD
-        self.transforms = []
-
-=======
->>>>>>> 0cbb5b65
         for transform in nmea_list:
             if transform in classes:
                 class_const = getattr(module, transform)
